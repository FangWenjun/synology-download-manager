@import 'colors';
<<<<<<< HEAD
@import 'advanced-add-tasks-form';
=======
@import 'default';
@import 'advanced-add-download-form';
>>>>>>> 5fe7b252

// Weird stuff happens when the contents of the popup change the size of the actual popup's container.
// In particular, stuff gets extra weird over some internal arbitrary height limit that Chrome has, an
// the popup might end up with two scroll bars, which is pretty sad. Experimentally, 500px is below
// the cutoff. To experience the weirdness for yourself, raise this limit really high then add a bunch
// of task list items until it's well over the limit for scrolling and then try to scroll.
$mystery-chrome-height-limit: 500px;

* {
  box-sizing: border-box;
}

html {
  background-color: $color-background;
  color: $color-text;
}

button:not(.disabled):not(:disabled) {
  cursor: pointer;
}

body {
  // Reset for Chrome.
  margin: 0;
}

html, body, #body, .popup {
  // Using 100% here should work, but it doesn't. The browser popup must do something weird
  // such that it changes width depending on the contents, even when it's 100% of the <html>
  // width (which is explicitly specified). :/
  width: 350px;
}

.popup {
  display: flex;
  flex-direction: column;

  header {
    flex-shrink: 0;
    white-space: nowrap;
    display: flex;
    align-items: center;
    padding: 5px;
    transition: box-shadow 100ms;
    border-bottom: 1px solid rgba(0, 0, 0, 0.2);
    box-shadow: 0 1px 2px 2px rgba(0, 0, 0, 0);

    .description {
      white-space: initial;
      margin-right: auto;
      margin-left: 3px;

      .fa {
        margin-left: 2px;
        margin-right: 8px;
      }
    }

    button {
      margin-left: 2px;

      &.called-out {
        animation-name: shadow-glow;
        animation-duration: 1s;
        animation-iteration-count: infinite;
        animation-timing-function: ease-in-out;
        animation-direction: alternate;
      }
    }

    &.with-shadow {
      box-shadow: 0 1px 2px 2px rgba(0, 0, 0, 0.2);
    }
  }

  .popup-body {
    flex: 1;
    overflow-y: auto;
    position: relative;
    min-height: 50px;
    max-height: $mystery-chrome-height-limit;

    &.with-foreground {
      min-height: 400px;

      > :not(.add-download-overlay) {
        filter: blur(1px);
      }
    }
  }
}

.popup .no-tasks {
  margin: 20px 0 30px;
  display: flex;
  align-items: center;
  justify-content: center;
  flex-direction: column;
  color: $color-text-faded;
  padding: 10px;

  .fa {
    margin-bottom: 8px;
  }

  .explanation {
    font-weight: 500;
    font-size: 14px;
    max-width: 60%;
    text-align: center;
  }
}

.popup .download-tasks {
  .hidden-count {
    flex: 1;
    display: flex;
    justify-content: center;
    align-items: center;
    margin-top: 5px;
    margin-bottom: 10px;

    &:hover {
      text-decoration: underline;
      cursor: pointer;
    }
  }

  ul {
    list-style: none;
    margin: 0;
    padding: 0;

    li.task {
      padding: 8px;

      .header {
        display: flex;
        align-items: center;
        margin-bottom: 5px;

        .name-and-status {
          padding-right: 5px;
          margin-right: auto;
          overflow: hidden;

          .name, .status {
            white-space: nowrap;
            overflow: hidden;
            text-overflow: ellipsis;
          }

          .name {
            font-weight: 500;
          }

          .status {
            font-size: 0.8em;
            color: $color-text-faded;

            .error-icon {
              margin-right: 3px;
            }
          }
        }

        .remove-button {
          color: $color-error;
        }

        .remove-button, .pause-resume-button {
          &:not(:last-child) {
            margin-right: 3px;
          }
        }
      }

      .progress-bar {
        height: 5px;
        border-radius: 2px;
        position: relative;

        .bar-fill {
          position: absolute;
          top: 0;
          left: 0;
          bottom: 0;
          border-radius: inherit;

          &.in-progress {
            background-color: $color-loading;
          }

          &.completed {
            background-color: $color-success;
          }

          &.errored {
            background-color: $color-error;
          }

          &.unknown {
            background-color: $color-indeterminate;
          }
        }

        .bar-background {
          position: absolute;
          top: 0;
          left: 0;
          bottom: 0;
          right: 0;
          background-color: rgba(0, 0, 0, 0.1);
        }
      }

      &:not(:hover) .header {
        .remove-button, .pause-resume-button {
          display: none;
        }
      }
    }
  }
}

.popup-body .add-download-overlay {
  position: absolute;
  top: 0;
  bottom: 0;
  left: 0;
  right: 0;

  .backdrop {
    width: 100%;
    height: 100%;
    background-color: rgba(0, 0, 0, 0.2);
    filter: blur 0.5px;
  }

  .overlay-content {
    position: absolute;
    top: 0;
    left: 0;
    right: 0;
    bottom: 0;
    padding: 10px;
  }

  .advanced-add-tasks-form {
    height: 100%;

    .download-path {
      flex: 1;
    }
  }
}

@keyframes shadow-glow {
  0% {
    box-shadow: 0 0 2px 2px fade-out($color-loading, 1);
  }

  100% {
    box-shadow: 0 0 2px 2px fade-out($color-loading, 0.3);
  }
}<|MERGE_RESOLUTION|>--- conflicted
+++ resolved
@@ -1,10 +1,6 @@
 @import 'colors';
-<<<<<<< HEAD
+@import 'default';
 @import 'advanced-add-tasks-form';
-=======
-@import 'default';
-@import 'advanced-add-download-form';
->>>>>>> 5fe7b252
 
 // Weird stuff happens when the contents of the popup change the size of the actual popup's container.
 // In particular, stuff gets extra weird over some internal arbitrary height limit that Chrome has, an
